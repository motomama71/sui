--- conflicted
+++ resolved
@@ -1,34 +1,22 @@
-// Copyright (c) Mysten Labs
+// Copyright (c) 2022, Mysten Labs, Inc.
 // SPDX-License-Identifier: Apache-2.0
 
+use dropshot::{endpoint, Query, TypedBody};
+use dropshot::{
+    ApiDescription, ConfigDropshot, ConfigLogging, ConfigLoggingLevel, HttpError, HttpResponseOk,
+    HttpResponseUpdatedNoContent, HttpServerStarter, RequestContext,
+};
+use hyper::StatusCode;
 use move_core_types::identifier::Identifier;
 use move_core_types::parser::parse_type_tag;
 use move_core_types::value::MoveStructLayout;
-use sui::sui_json::{resolve_move_function_args, SuiJsonValue};
-
-use dropshot::{endpoint, Query};
-use dropshot::{
-    ApiDescription, ConfigDropshot, ConfigLogging, ConfigLoggingLevel, HttpError, HttpResponseOk,
-    HttpResponseUpdatedNoContent, HttpServerStarter, RequestContext, TypedBody,
-};
-
-use hyper::StatusCode;
 use serde_json::json;
 use sui::config::{Config, GenesisConfig, NetworkConfig, WalletConfig};
 use sui::sui_commands;
-<<<<<<< HEAD
-use sui::wallet_commands::WalletContext;
-use sui_types::move_package::resolve_and_type_check;
-
-use sui_core::client::Client;
-=======
+use sui::sui_json::{resolve_move_function_args, SuiJsonValue};
 use sui::wallet_commands::{SimpleTransactionSigner, WalletContext};
 use sui_types::base_types::*;
->>>>>>> 30ada65a
 use sui_types::committee::Committee;
-use sui_types::messages::{ExecutionStatus, TransactionEffects};
-use sui_types::object::Object as SuiObject;
-use sui_types::{base_types::*, object::ObjectRead};
 
 use futures::stream::{futures_unordered::FuturesUnordered, StreamExt as _};
 
@@ -38,12 +26,11 @@
 use std::fs;
 use std::net::{Ipv4Addr, SocketAddr};
 use std::path::PathBuf;
-<<<<<<< HEAD
 use std::str::FromStr;
-=======
 use sui_types::messages::{ExecutionStatus, TransactionEffects};
+use sui_types::move_package::resolve_and_type_check;
+use sui_types::object::Object as SuiObject;
 use sui_types::object::ObjectRead;
->>>>>>> 30ada65a
 use tokio::task::{self, JoinHandle};
 use tracing::{error, info};
 
@@ -165,14 +152,18 @@
 
 /**
 Request containing the server configuration.
-
 All attributes in GenesisRequest are optional, a default value will be used if
 the fields are not set.
 */
 #[derive(Deserialize, Serialize, JsonSchema)]
 #[serde(rename_all = "camelCase")]
 struct GenesisRequest {
-    custom_genesis: bool,
+    /** Optional; Number of authorities to be started in the network */
+    num_authorities: Option<u16>,
+    /** Optional; Number of managed addresses to be created at genesis */
+    num_addresses: Option<u16>,
+    /** Optional; Number of gas objects to be created for each address */
+    num_gas_objects: Option<u16>,
 }
 
 /**
@@ -190,10 +181,8 @@
 
 /**
 Specify the genesis state of the network.
-
 You can specify the number of authorities, an initial number of addresses
 and the number of gas objects to be assigned to those addresses.
-
 Note: This is a temporary endpoint that will no longer be needed once the
 network has been started on testnet or mainnet.
  */
@@ -204,10 +193,8 @@
 }]
 async fn genesis(
     rqctx: Arc<RequestContext<ServerContext>>,
-    request: TypedBody<GenesisRequest>,
 ) -> Result<HttpResponseOk<GenesisResponse>, HttpError> {
     let server_context = rqctx.context();
-    let genesis_request_params = request.into_inner();
     let genesis_config_path = &server_context.genesis_config_path;
     let network_config_path = &server_context.network_config_path;
     let wallet_config_path = &server_context.wallet_config_path;
@@ -228,23 +215,13 @@
     }
 
     let working_dir = network_config.config_path().parent().unwrap().to_owned();
-    let genesis_conf = if genesis_request_params.custom_genesis {
-        GenesisConfig::read(&working_dir.join(genesis_config_path)).map_err(|error| {
-            custom_http_error(
-                StatusCode::CONFLICT,
-                format!("Unable to read genesis configuration: {error}"),
-            )
-        })?
-    } else {
-        GenesisConfig::default_genesis(&working_dir.join(genesis_config_path)).map_err(|error| {
+    let genesis_conf = GenesisConfig::default_genesis(&working_dir.join(genesis_config_path))
+        .map_err(|error| {
             custom_http_error(
                 StatusCode::CONFLICT,
                 format!("Unable to create default genesis configuration: {error}"),
             )
-        })?
-    };
-
-    // println!("{:#?}", &genesis_conf);
+        })?;
 
     let wallet_path = working_dir.join(wallet_config_path);
     // TODO: Rest service should use `ClientAddressManager` directly instead of using the wallet context.
@@ -286,7 +263,6 @@
 
 /**
 Start servers with the specified configurations from the genesis endpoint.
-
 Note: This is a temporary endpoint that will no longer be needed once the
 network has been started on testnet or mainnet.
  */
@@ -419,7 +395,6 @@
 
 /**
 Stop sui network and delete generated configs & storage.
-
 Note: This is a temporary endpoint that will no longer be needed once the
 network has been started on testnet or mainnet.
  */
@@ -469,13 +444,8 @@
 ) -> Result<HttpResponseOk<GetAddressResponse>, HttpError> {
     let server_context = rqctx.context();
     // TODO: Find a better way to utilize wallet context here that does not require 'take()'
-    let wallet_context = server_context.wallet_context.lock().unwrap().take();
-    let mut wallet_context = wallet_context.ok_or_else(|| {
-        custom_http_error(
-            StatusCode::FAILED_DEPENDENCY,
-            "Wallet Context does not exist.".to_string(),
-        )
-    })?;
+    let mut wallet_context =
+        get_wallet_context(server_context.wallet_context.lock().unwrap().take())?;
 
     let addresses: Vec<SuiAddress> = wallet_context.config.accounts.clone();
 
@@ -583,7 +553,6 @@
 
 /**
 Request containing the object schema for which info is to be retrieved.
-
 If owner is specified we look for this object in that address's account store,
 otherwise we look for it in the shared object store.
 */
@@ -621,14 +590,7 @@
     let object_info_params = query.into_inner();
 
     // TODO: Find a better way to utilize wallet context here that does not require 'take()'
-    let wallet_context = server_context.wallet_context.lock().unwrap().take();
-    let wallet_context = wallet_context.ok_or_else(|| {
-        custom_http_error(
-            StatusCode::FAILED_DEPENDENCY,
-            "Wallet Context does not exist. Please make a POST request to `sui/genesis/` and `sui/start/` to bootstrap the network."
-                .to_string(),
-        )
-    })?;
+    let wallet_context = get_wallet_context(server_context.wallet_context.lock().unwrap().take())?;
 
     let object_id = match ObjectID::try_from(object_info_params.object_id) {
         Ok(object_id) => object_id,
@@ -677,7 +639,6 @@
 
 /**
 Request containing the object for which info is to be retrieved.
-
 If owner is specified we look for this object in that address's account store,
 otherwise we look for it in the shared object store.
 */
@@ -725,14 +686,7 @@
     let object_info_params = query.into_inner();
 
     // TODO: Find a better way to utilize wallet context here that does not require 'take()'
-    let wallet_context = server_context.wallet_context.lock().unwrap().take();
-    let wallet_context = wallet_context.ok_or_else(|| {
-        custom_http_error(
-            StatusCode::FAILED_DEPENDENCY,
-            "Wallet Context does not exist. Please make a POST request to `sui/genesis/` and `sui/start/` to bootstrap the network."
-                .to_string(),
-        )
-    })?;
+    let wallet_context = get_wallet_context(server_context.wallet_context.lock().unwrap().take())?;
 
     let object_id = match ObjectID::try_from(object_info_params.object_id) {
         Ok(object_id) => object_id,
@@ -745,27 +699,8 @@
         }
     };
 
-<<<<<<< HEAD
     let (object, layout) = match get_object_info(&wallet_context, object_id).await {
         Ok((_, object, layout)) => (object, layout),
-=======
-    let (object, layout) = match wallet_context.gateway.get_object_info(object_id).await {
-        Ok(ObjectRead::Exists(_, object, layout)) => (object, layout),
-        Ok(ObjectRead::Deleted(_)) => {
-            *server_context.wallet_context.lock().unwrap() = Some(wallet_context);
-            return Err(custom_http_error(
-                StatusCode::FAILED_DEPENDENCY,
-                format!("Object ({object_id}) was deleted."),
-            ));
-        }
-        Ok(ObjectRead::NotExists(_)) => {
-            *server_context.wallet_context.lock().unwrap() = Some(wallet_context);
-            return Err(custom_http_error(
-                StatusCode::FAILED_DEPENDENCY,
-                format!("Object ({object_id}) does not exist."),
-            ));
-        }
->>>>>>> 30ada65a
         Err(error) => {
             *server_context.wallet_context.lock().unwrap() = Some(wallet_context);
             return Err(error);
@@ -784,7 +719,7 @@
         obj_type: object
             .data
             .type_()
-            .map_or("Move Package".to_owned(), |type_| format!("{}", type_)),
+            .map_or("Unknown Type".to_owned(), |type_| format!("{}", type_)),
         data: object_data,
     }))
 }
@@ -866,19 +801,9 @@
     })?;
 
     // TODO: Find a better way to utilize wallet context here that does not require 'take()'
-    let wallet_context = server_context.wallet_context.lock().unwrap().take();
-    let mut wallet_context = wallet_context.ok_or_else(|| {
-        custom_http_error(
-            StatusCode::FAILED_DEPENDENCY,
-            "Wallet Context does not exist.".to_string(),
-        )
-    })?;
-
-<<<<<<< HEAD
-    let (cert, effects, gas_used) = match wallet_context
-        .address_manager
-        .transfer_object(owner, object_id, gas_object_id, to_address)
-=======
+    let mut wallet_context =
+        get_wallet_context(server_context.wallet_context.lock().unwrap().take())?;
+
     let tx_signer = Box::pin(SimpleTransactionSigner {
         keystore: wallet_context.keystore.clone(),
     });
@@ -886,7 +811,6 @@
     let (cert, effects, gas_used) = match wallet_context
         .gateway
         .transfer_coin(owner, object_id, gas_object_id, to_address, tx_signer)
->>>>>>> 30ada65a
         .await
     {
         Ok((cert, effects)) => {
@@ -897,11 +821,7 @@
                     return Err(custom_http_error(
                         StatusCode::FAILED_DEPENDENCY,
                         format!(
-<<<<<<< HEAD
-                            "Error trasnferring object: {:#?}, gas used {}",
-=======
                             "Error transferring object: {:#?}, gas used {}",
->>>>>>> 30ada65a
                             error, gas_used
                         ),
                     ));
@@ -918,7 +838,6 @@
         }
     };
 
-<<<<<<< HEAD
     let object_effects_summary = match get_object_effects(&wallet_context, effects).await {
         Ok(effects) => effects,
         Err(err) => {
@@ -926,9 +845,6 @@
             return Err(err);
         }
     };
-=======
-    let object_effects_summary = get_object_effects(effects);
->>>>>>> 30ada65a
 
     *server_context.wallet_context.lock().unwrap() = Some(wallet_context);
 
@@ -986,7 +902,6 @@
 /**
 Request containing the information required to execute a move module.
 */
-// TODO: Adjust call specs based on how linter officially lands (pull#508)
 #[derive(Deserialize, Serialize, JsonSchema)]
 #[serde(rename_all = "camelCase")]
 struct CallRequest {
@@ -1031,212 +946,27 @@
     path = "/call",
     tags = [ "wallet" ],
 }]
-#[allow(unused_variables)]
 async fn call(
     rqctx: Arc<RequestContext<ServerContext>>,
     request: TypedBody<CallRequest>,
 ) -> Result<HttpResponseOk<TransactionResponse>, HttpError> {
-<<<<<<< HEAD
     let server_context = rqctx.context();
     let call_params = request.into_inner();
 
-    let module = Identifier::from_str(&call_params.module.to_owned()).map_err(|error| {
-        custom_http_error(
-            StatusCode::FAILED_DEPENDENCY,
-            format!("Could not parse module name: {:?}", error),
-        )
-    })?;
-    let function = Identifier::from_str(&call_params.function.to_owned()).map_err(|error| {
-        custom_http_error(
-            StatusCode::FAILED_DEPENDENCY,
-            format!("Could not parse function name: {:?}", error),
-        )
-    })?;
-    let args = call_params.args;
-    // TODO: Figure out the fancier way to do this with iter/map/collect but also handle the error.
-    let type_arg_strings: Vec<String> = match call_params.type_args {
-        Some(args) => args,
-        None => {
-            let empty_vec: Vec<String> = vec![];
-            empty_vec
-        }
-=======
-    let transaction_response = TransactionResponse {
-        gas_used: 0,
-        object_effects_summary: json!(""),
-        certificate: json!(""),
->>>>>>> 30ada65a
-    };
-    let mut type_args = vec![];
-    for type_arg in type_arg_strings {
-        type_args.push(parse_type_tag(&type_arg).map_err(|error| {
-            custom_http_error(
-                StatusCode::FAILED_DEPENDENCY,
-                format!("Could not parse arg type: {:?}", error),
-            )
-        })?);
-    }
-    let gas_budget = call_params.gas_budget;
-
-    let gas_object_id = ObjectID::try_from(call_params.gas_object_id)
-        .map_err(|error| custom_http_error(StatusCode::FAILED_DEPENDENCY, format!("{error}")))?;
-    let package_object_id = ObjectID::from_hex_literal(&call_params.package_object_id)
-        .map_err(|error| custom_http_error(StatusCode::FAILED_DEPENDENCY, format!("{error}")))?;
-
-    let wallet_context = server_context.wallet_context.lock().unwrap().take();
-    if wallet_context.is_none() {
-        return Err(HttpError::for_client_error(
-            None,
-            StatusCode::FAILED_DEPENDENCY,
-            "Wallet Context does not exist".to_string(),
-        ));
-    }
-    let mut wallet_context = wallet_context.unwrap();
-
-    let sender: SuiAddress = match decode_bytes_hex(call_params.sender.as_str()) {
-        Ok(sender) => sender,
-        Err(error) => {
-            *server_context.wallet_context.lock().unwrap() = Some(wallet_context);
-            return Err(HttpError::for_client_error(
-                None,
-                StatusCode::FAILED_DEPENDENCY,
-                format!("Could not decode address from hex {error}"),
-            ));
-        }
-    };
-
-    let (package_object_ref, package_object, layout) =
-        match get_object_info(&wallet_context, package_object_id).await {
-            Ok((object_ref, object, layout)) => (object_ref, object, layout),
-            Err(error) => {
-                *server_context.wallet_context.lock().unwrap() = Some(wallet_context);
-                return Err(error);
-            }
-        };
-
-    // These steps can potentially be condensed and moved into the client/manager level
-    // Extract the input args
-    let (object_ids, pure_args) =
-        match resolve_move_function_args(&package_object, module.clone(), function.clone(), args) {
-            Ok(r) => r,
-            Err(err) => {
-                *server_context.wallet_context.lock().unwrap() = Some(wallet_context);
-                return Err(HttpError::for_client_error(
-                    None,
-                    StatusCode::FAILED_DEPENDENCY,
-                    format!("Move call error {}.", err),
-                ));
-            }
-        };
-
-    info!("Resolved fn to: \n {:?} & {:?}", object_ids, pure_args);
-
-    // Fetch all the objects needed for this call
-    let mut input_objs = vec![];
-    for obj_id in object_ids.clone() {
-        input_objs.push(match get_object_info(&wallet_context, obj_id).await {
-            Ok((_, object, _)) => object,
-            Err(error) => {
-                *server_context.wallet_context.lock().unwrap() = Some(wallet_context);
-                return Err(error);
-            }
-        });
-    }
-
-    // Pass in the objects for a deeper check
-    // We can technically move this to impl MovePackage
-    if let Err(error) = resolve_and_type_check(
-        package_object.clone(),
-        &module,
-        &function,
-        &type_args,
-        input_objs,
-        pure_args.clone(),
-    ) {
-        *server_context.wallet_context.lock().unwrap() = Some(wallet_context);
-        return Err(custom_http_error(
-            StatusCode::FAILED_DEPENDENCY,
-            format!("Error while resolving and type checking: {:?}", error),
-        ));
-    };
-
-    // Fetch the object info for the gas obj
-    let gas_obj_ref = match get_object_info(&wallet_context, gas_object_id).await {
-        Ok((obj_ref, _, _)) => obj_ref,
-        Err(error) => {
-            *server_context.wallet_context.lock().unwrap() = Some(wallet_context);
-            return Err(error);
-        }
-    };
-
-    // Fetch the objects for the object args
-    let mut object_args_refs = Vec::new();
-    for obj_id in object_ids {
-        object_args_refs.push(match get_object_info(&wallet_context, obj_id).await {
-            Ok((obj_ref, _, _)) => obj_ref,
-            Err(error) => {
-                *server_context.wallet_context.lock().unwrap() = Some(wallet_context);
-                return Err(error);
-            }
-        });
-    }
-
-    let (cert, effects, gas_used) = match wallet_context
-        .address_manager
-        .move_call(
-            sender,
-            package_object_ref,
-            module.to_owned(),
-            function.to_owned(),
-            type_args.clone(),
-            gas_obj_ref,
-            object_args_refs,
-            vec![],
-            pure_args,
-            gas_budget,
-        )
-        .await
-    {
-        Ok((cert, effects)) => {
-            let gas_used = match effects.status {
-                ExecutionStatus::Success { gas_used } => gas_used,
-                ExecutionStatus::Failure { gas_used, error } => {
-                    *server_context.wallet_context.lock().unwrap() = Some(wallet_context);
-                    return Err(custom_http_error(
-                        StatusCode::FAILED_DEPENDENCY,
-                        format!(
-                            "Error calling move function: {:#?}, gas used {}",
-                            error, gas_used
-                        ),
-                    ));
-                }
-            };
-            (cert, effects, gas_used)
-        }
+    let mut wallet_context =
+        get_wallet_context(server_context.wallet_context.lock().unwrap().take())?;
+
+    let transaction_response = match handle_move_call(call_params, &mut wallet_context).await {
+        Ok(transaction_response) => transaction_response,
         Err(err) => {
             *server_context.wallet_context.lock().unwrap() = Some(wallet_context);
-            return Err(custom_http_error(
-                StatusCode::FAILED_DEPENDENCY,
-                format!("Move call error: {err}"),
-            ));
+            return Err(custom_http_error(StatusCode::BAD_REQUEST, format!("{err}")));
         }
     };
 
-    let object_effects_summary = match get_object_effects(&wallet_context, effects).await {
-        Ok(effects) => effects,
-        Err(err) => {
-            *server_context.wallet_context.lock().unwrap() = Some(wallet_context);
-            return Err(err);
-        }
-    };
-
     *server_context.wallet_context.lock().unwrap() = Some(wallet_context);
 
-    Ok(HttpResponseOk(TransactionResponse {
-        gas_used,
-        object_effects_summary: json!(object_effects_summary),
-        certificate: json!(cert),
-    }))
+    Ok(HttpResponseOk(transaction_response))
 }
 
 /**
@@ -1273,29 +1003,11 @@
     })?;
 
     // TODO: Find a better way to utilize wallet context here that does not require 'take()'
-    let wallet_context = server_context.wallet_context.lock().unwrap().take();
-    let mut wallet_context = wallet_context.ok_or_else(|| {
-        custom_http_error(
-            StatusCode::FAILED_DEPENDENCY,
-            "Wallet Context does not exist.".to_string(),
-        )
-    })?;
-
-<<<<<<< HEAD
-    // Attempt to create a new account, but continue if it already exists.
-    if let Err(error) = wallet_context.create_account_state(&address) {
-        info!("{:?}", error);
-    }
-
-    if let Err(err) = wallet_context
-        .address_manager
-        .sync_client_state(address)
-        .await
-    {
-=======
+    let mut wallet_context =
+        get_wallet_context(server_context.wallet_context.lock().unwrap().take())?;
+
     // Attempt to create a new account state, but continue if it already exists.
     if let Err(err) = wallet_context.gateway.sync_client_state(address).await {
->>>>>>> 30ada65a
         *server_context.wallet_context.lock().unwrap() = Some(wallet_context);
         return Err(custom_http_error(
             StatusCode::FAILED_DEPENDENCY,
@@ -1308,7 +1020,6 @@
     Ok(HttpResponseUpdatedNoContent())
 }
 
-<<<<<<< HEAD
 async fn get_object_effects(
     wallet_context: &WalletContext,
     transaction_effects: TransactionEffects,
@@ -1320,60 +1031,30 @@
             let effect = get_effect(wallet_context, object_id, sequence_number, object_digest)
                 .await
                 .map_err(|error| error)?;
-=======
-fn get_object_effects(
-    transaction_effects: TransactionEffects,
-) -> HashMap<String, Vec<HashMap<String, String>>> {
-    let mut object_effects_summary = HashMap::new();
-    if !transaction_effects.created.is_empty() {
-        let mut effects = Vec::new();
-        for (obj, _) in transaction_effects.created {
-            let mut effect = HashMap::new();
-            effect.insert("id".to_string(), obj.0.to_string());
-            effect.insert("version".to_string(), format!("{:?}", obj.1));
-            effect.insert("object_digest".to_string(), format!("{:?}", obj.2));
->>>>>>> 30ada65a
             effects.push(effect);
         }
         object_effects_summary.insert(String::from("created_objects"), effects);
     }
     if !transaction_effects.mutated.is_empty() {
         let mut effects = Vec::new();
-<<<<<<< HEAD
         for ((object_id, sequence_number, object_digest), _) in transaction_effects.mutated {
             let effect = get_effect(wallet_context, object_id, sequence_number, object_digest)
                 .await
                 .map_err(|error| error)?;
-=======
-        for (obj, _) in transaction_effects.mutated {
-            let mut effect = HashMap::new();
-            effect.insert("id".to_string(), obj.0.to_string());
-            effect.insert("version".to_string(), format!("{:?}", obj.1));
-            effect.insert("object_digest".to_string(), format!("{:?}", obj.2));
->>>>>>> 30ada65a
             effects.push(effect);
         }
         object_effects_summary.insert(String::from("mutated_objects"), effects);
     }
     if !transaction_effects.deleted.is_empty() {
         let mut effects = Vec::new();
-<<<<<<< HEAD
         for (object_id, sequence_number, object_digest) in transaction_effects.deleted {
             let effect = get_effect(wallet_context, object_id, sequence_number, object_digest)
                 .await
                 .map_err(|error| error)?;
-=======
-        for obj in transaction_effects.deleted {
-            let mut effect = HashMap::new();
-            effect.insert("id".to_string(), obj.0.to_string());
-            effect.insert("version".to_string(), format!("{:?}", obj.1));
-            effect.insert("object_digest".to_string(), format!("{:?}", obj.2));
->>>>>>> 30ada65a
             effects.push(effect);
         }
         object_effects_summary.insert(String::from("deleted_objects"), effects);
     }
-<<<<<<< HEAD
     Ok(object_effects_summary)
 }
 
@@ -1407,10 +1088,7 @@
     wallet_context: &WalletContext,
     object_id: ObjectID,
 ) -> Result<(ObjectRef, SuiObject, Option<MoveStructLayout>), HttpError> {
-    let (object_ref, object, layout) = match wallet_context
-        .address_manager
-        .get_object_info(object_id)
-        .await
+    let (object_ref, object, layout) = match wallet_context.gateway.get_object_info(object_id).await
     {
         Ok(ObjectRead::Exists(object_ref, object, layout)) => (object_ref, object, layout),
         Ok(ObjectRead::Deleted(_)) => {
@@ -1433,9 +1111,117 @@
         }
     };
     Ok((object_ref, object, layout))
-=======
-    object_effects_summary
->>>>>>> 30ada65a
+}
+
+async fn handle_move_call(
+    call_params: CallRequest,
+    wallet_context: &mut WalletContext,
+) -> Result<TransactionResponse, anyhow::Error> {
+    let module = Identifier::from_str(&call_params.module.to_owned())?;
+    let function = Identifier::from_str(&call_params.function.to_owned())?;
+    let args = call_params.args;
+    let type_args = call_params
+        .type_args.unwrap_or_default()
+        .iter()
+        .map(|type_arg| parse_type_tag(type_arg))
+        .into_iter()
+        .collect::<Result<Vec<_>, _>>()?;
+    let gas_budget = call_params.gas_budget;
+    let gas_object_id = ObjectID::try_from(call_params.gas_object_id)?;
+    let package_object_id = ObjectID::from_hex_literal(&call_params.package_object_id)?;
+
+    let sender: SuiAddress = decode_bytes_hex(call_params.sender.as_str())?;
+
+    let (package_object_ref, package_object, _) =
+        get_object_info(wallet_context, package_object_id).await?;
+
+    // Extract the input args
+    let (object_ids, pure_args) =
+        resolve_move_function_args(&package_object, module.clone(), function.clone(), args)?;
+
+    info!("Resolved fn to: \n {:?} & {:?}", object_ids, pure_args);
+
+    // Fetch all the objects needed for this call
+    let mut input_objs = vec![];
+    for obj_id in object_ids.clone() {
+        let (_, object, _) = get_object_info(wallet_context, obj_id).await?;
+        input_objs.push(object);
+    }
+
+    // Pass in the objects for a deeper check
+    resolve_and_type_check(
+        package_object.clone(),
+        &module,
+        &function,
+        &type_args,
+        input_objs,
+        pure_args.clone(),
+    )?;
+
+    // Fetch the object info for the gas obj
+    let (gas_obj_ref, _, _) = get_object_info(wallet_context, gas_object_id).await?;
+
+    // Fetch the objects for the object args
+    let mut object_args_refs = Vec::new();
+    for obj_id in object_ids {
+        let (object_ref, _, _) = get_object_info(wallet_context, obj_id).await?;
+        object_args_refs.push(object_ref);
+    }
+
+    let tx_signer = Box::pin(SimpleTransactionSigner {
+        keystore: wallet_context.keystore.clone(),
+    });
+
+    let (cert, effects, gas_used) = match wallet_context
+        .gateway
+        .move_call(
+            sender,
+            package_object_ref,
+            module.to_owned(),
+            function.to_owned(),
+            type_args.clone(),
+            gas_obj_ref,
+            object_args_refs,
+            // TODO: Populate shared object args. sui/issue#719
+            vec![],
+            pure_args,
+            gas_budget,
+            tx_signer,
+        )
+        .await
+    {
+        Ok((cert, effects)) => {
+            let gas_used = match effects.status {
+                ExecutionStatus::Success { gas_used } => gas_used,
+                ExecutionStatus::Failure { gas_used, error } => {
+                    let context = format!("Error calling move function, gas used {gas_used}");
+                    return Err(anyhow::Error::new(error).context(context));
+                }
+            };
+            (cert, effects, gas_used)
+        }
+        Err(err) => {
+            return Err(err);
+        }
+    };
+
+    let object_effects_summary = get_object_effects(wallet_context, effects).await?;
+
+    Ok(TransactionResponse {
+        gas_used,
+        object_effects_summary: json!(object_effects_summary),
+        certificate: json!(cert),
+    })
+}
+
+fn get_wallet_context(wallet_context: Option<WalletContext>) -> Result<WalletContext, HttpError> {
+    wallet_context.ok_or_else(|| {
+        custom_http_error(
+            StatusCode::FAILED_DEPENDENCY,
+            "Wallet Context does not exist. Please make a POST request to `sui/genesis/` and `sui/start/` to bootstrap the network."
+                .to_string(),
+        )
+    })
 }
 
 fn custom_http_error(status_code: http::StatusCode, message: String) -> HttpError {
